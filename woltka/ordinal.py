--- conflicted
+++ resolved
@@ -361,17 +361,12 @@
             idx = len(gids)
             gene = x[0]
             gids_append(gene)
-<<<<<<< HEAD
 
             # add positions to queue
+            if beg > end:
+                beg, end = end, beg
             queue_extend(((beg << 24) + (1 << 22) + idx,
                           (end << 24) + (3 << 22) + idx))
-=======
-            if beg > end:
-                beg, end = end, beg
-            queue_extend(((beg << 48) + (3 << 30) + idx,
-                          (end << 48) + (1 << 30) + idx))
->>>>>>> b815c91e
 
             # check duplicate
             if isdup is None:
