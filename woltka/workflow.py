#!/usr/bin/env python3

# ----------------------------------------------------------------------------
# Copyright (c) 2020--, Qiyun Zhu.
#
# Distributed under the terms of the Modified BSD License.
#
# The full license is in the file LICENSE, distributed with this software.
# ----------------------------------------------------------------------------

"""Main classification workflow.

Notes
-----
Only in this script can functions directly interface with the user by screen
output (via `click`) and file input/output, except for raising errors.
"""

from os import makedirs
from os.path import join, basename, isfile, isdir
from collections import deque
from itertools import compress
from functools import partial, lru_cache
import click

from .util import update_dict, allkeys, sum_dict, intize
from .file import (
    openzip, path2stem, read_ids, id2file_from_dir, id2file_from_map,
    read_map_uniq, read_map_1st, write_readmap)
from .align import plain_mapper
from .classify import (
    assign_none, assign_free, assign_rank, count, count_strata)
from .tree import (
    read_names, read_nodes, read_lineage, read_newick, read_rank_table,
    fill_root)
from .ordinal import ordinal_mapper, read_gene_coords, whether_prefix
from .table import prep_table, write_table


def workflow(input_fp:      str,
             output_fp:     str,
             # input
             input_fmt:     str = None,
             input_ext:     str = None,
             samples:       str = None,
             demux:        bool = None,
             trimsub:       str = None,
             # hierarchies
             nodes_fp:      str = None,
             newick_fp:     str = None,
             lineage_fp:    str = None,
             rank_table_fp: str = None,
             map_fps:      list = [],
             map_as_rank:  bool = False,
             names_fps:    list = [],
             # assignment
             ranks:         str = None,
             uniq:         bool = False,
             major:        bool = None,
             above:        bool = False,
             subok:        bool = False,
             # gene matching
             coords_fp:     str = None,
             overlap:       int = 80,
             # stratification
             strata_dir:    str = None,
             # output
             output_fmt:    str = None,
             unassigned:   bool = False,
             name_as_id:   bool = False,
             add_rank:     bool = False,
             add_lineage:  bool = False,
             outmap_dir:    str = None,
             outmap_zip:    str = 'gz',
             # performance
             lines:         int = None) -> dict:
    """Main classification workflow which accepts command-line arguments.

    Returns
    -------
    dict
        Resulting profile.

    Notes
    -----
    This function directly parses groups of command-line parameters to the
    following sub-workflows. Paramters are briefly explained in `cli.classify`
    and detailed in individual sub-workflows.

    See Also
    --------
    .cli.classify
        Command-line arguments and help information.
    """
    # parse input samples
    samples, files, demux = parse_samples(
        input_fp, input_ext, samples, demux)

    # parse stratification files
    stratmap = parse_strata(strata_dir, samples)

    # build classification system
    tree, rankdic, namedic, root = build_hierarchy(
        names_fps, nodes_fp, newick_fp, lineage_fp, rank_table_fp, map_fps,
        map_as_rank)

    # build mapping module
    mapper, lines = build_mapper(coords_fp, overlap, lines)

    # target classification ranks
    ranks, rank2dir = prepare_ranks(ranks, outmap_dir, tree)

    # classify query sequences
    data = classify(
        mapper, files, samples, input_fmt, demux, trimsub, tree, rankdic,
<<<<<<< HEAD
        namedic if name_as_id else None, root, ranks, rank2dir, outmap_zip,
        uniq, major, above, subok, stratmap, lines)
=======
        namedic, root, ranks, rank2dir, outmap_zip, uniq, major, above, subok,
        unassigned, stratmap, lines)
>>>>>>> d14eb346

    # write output profiles
    write_profiles(
        data, output_fp, output_fmt, samples, tree, rankdic, namedic,
        name_as_id, add_rank, add_lineage)

    click.echo('Task completed.')
    return data


def classify(mapper:  object,
             files:     list or dict,
             samples:   list = None,
             fmt:        str = None,
             demux:     bool = None,
             trimsub:    str = None,
             tree:      dict = None,
             rankdic:   dict = None,
             namedic:   dict = None,
             root:       str = None,
             ranks:      str = None,
             rank2dir:  dict = None,
             outzip:     str = None,
             uniq:      bool = False,
             major:      int = None,
             above:     bool = False,
             subok:     bool = False,
             unasgd:    bool = False,
             stratmap:  dict = None,
             lines:      int = None) -> dict:
    """Core of the classification workflow.

    Parameters
    ----------
    mapper : object
        Mapping module (Plain or Ordinal).
    files : list or dict
        Paths to input alignment files, if multiplexed, or dictionary of file
        paths to sample IDs, if per-sample.
    samples : list of str, optional
        Sample ID list to include.
    fmt : str, optional
        Format of input alignment file. Options:
        - 'b6o': BLAST tabular format.
        - 'sam': SAM format.
        - 'map': Simple map of query <tab> subject.
        If None, program will automatically infer from file content.
    demux : bool, optional
        Whether perform demultiplexing.
    trimsub : str, optional
        Trim subject IDs at the last given delimiter.
    tree : dict, optional
        Taxonomic tree.
    rankdic : dict, optional
        Rank dictionary.
    namedic : dict, optional
        Taxon name dictionary.
    root : str, optional
        Root identifier.
    ranks: list of str, optional
        List of ranks at each of which sequences are to be classified. Can also
        be "none" to omit classification (simply report subject IDs) or "free"
        to perform free-rank classification (LCA of subjects regardless of rank
        will be reported).
    rank2dir : dict, otional
        Write classification map per rank to directory.
    outzip : str, optional
        Output read map compression method (gz, bz2, xz or None).
    uniq : bool, optional
        Assignment must be unique. Otherwise, report all possible assignments
        and normalize counts (for none- and fixed-rank assignments).
    major : int, optional
        In given-rank classification, perform majority-rule assignment based on
        this percentage threshold. Range: [51, 99].
    above : bool, optional
        Allow assigning to a classification unit higher than given rank.
    subok : bool, optional
        In free-rank classification, allow assigning sequences to their direct
        subjects instead of higher classification units, if applicable.
    unasgd : bool, optional
        Report unassigned sequences.
    stratmap : dict, optional
        Map of sample ID to stratification file.
    lines : int, optional
        Number of lines per chunk to read from alignment file.

    Returns
    -------
    dict of dict
        Per-rank profiles generated from classification.

    Notes
    -----
    Subject(s) of each query are converted into a frozenset. This is because
    frozenset is hashable, a property necessary for subsequent assignment
    result caching.
    """
    data = {x: {} for x in ranks}

    # assigners for each rank
    assigners = {}

    # assignment parameters
    kwargs = {'assigners': assigners, 'tree': tree, 'rankdic': rankdic,
              'root':  root, 'uniq': uniq, 'major': major and major / 100,
              'above': above, 'subok': subok, 'unasgd': unasgd, 'namedic':
              namedic, 'rank2dir': rank2dir, 'outzip': outzip if outzip !=
              'none' else None}

    # current sample Id
    csample = False

    # parse input alignment file(s) and generate profile(s)
    for fp in sorted(files):
        click.echo(f'Parsing alignment file {basename(fp)} ', nl=False)

        # read alignment file into query-to-subject(s) map
        with openzip(fp) as fh:

            # query and progress counters
            nqry, nstep = 0, -1

            # parse alignment file by chunk
            for qryque, subque in mapper(fh, fmt=fmt, n=lines):
                nqry += len(qryque)

                # (optional) strip indices and freeze sets
                subque = deque(strip_suffix(subque, trimsub) if trimsub else
                               map(frozenset, subque))

                # (optional) demultiplex and generate per-sample maps
                rmaps = demultiplex(qryque, subque, samples) if demux else {
                    files[fp] if files else None: (qryque, subque)}

                # assign reads at each rank
                for sample, rmap in rmaps.items():

                    # (optional) read strata of current sample into cache
                    if stratmap and sample != csample:
                        with openzip(stratmap[sample]) as fh:
                            kwargs['strata'] = dict(read_map_uniq(fh))
                        csample = sample

                    # call assignment workflow for each rank
                    for rank in ranks:
                        assign_readmap(*rmap, data, rank, sample, **kwargs)

                # show progress
                istep = nqry // 1000000 - nstep
                if istep:
                    click.echo('.' * istep, nl=False)
                    nstep += istep

        # round values and drop zeros
        round_profiles(data, uniq, major, above)

        click.echo(' Done.')
        click.echo(f'  Number of sequences classified: {nqry}.')

    click.echo('Classification completed.')
    return data


def parse_samples(fp:        str,
                  ext:       str = None,
                  samples:   str = None,
                  demux:    bool = None) -> (list, list or dict, bool):
    """Determine sample IDs, aligment files, and multiplex status.

    Parameters
    ----------
    fp : str
        Path to a file or a directory.
    ext : str, optional
        Filename extension.
    samples : str, optional
        Comma-separated list of sample IDs, or path to sample ID list file.
    demux : bool, optional
        Whether perform demultiplexing.

    Returns
    -------
    list
        Sample IDs to include.
    list or dict
        Filepaths if demultiplexing, or filepath to sample ID map if not.
    bool
        Whether perform demultiplexing.
    """
    # read sample Ids
    if samples:
        samples = read_ids(samples) if isfile(samples) else samples.split(',')
        click.echo(f'Number of samples to include: {len(samples)}.')

    errmsg = 'Provided sample IDs and actual files are inconsistent.'

    # path is a directory
    if isdir(fp):

        # turn off demultiplexing if not decided
        demux = demux or False

        # get a map of plausible sample Ids to files
        map_ = id2file_from_dir(fp, ext, not demux and samples)
        if len(map_) == 0:
            raise ValueError('No valid file found in directory.')
        if demux:
            files = sorted([join(fp, x) for x in map_.values()])

        # validate with given sample Ids
        else:
            if not samples:
                samples = sorted(map_.keys())
            elif len(map_) < len(samples):
                raise ValueError(errmsg)
            files = {join(fp, map_[x]): x for x in samples}

        click.echo(f'Input directory: {fp}.')
        click.echo(f'Number of alignment files to read: {len(files)}.')

    # path is a file
    elif isfile(fp):

        # check if file is an Id-to-file map
        map_ = id2file_from_map(fp)
        if map_:

            # turn off demultiplexing if not decided
            demux = demux or False

            # validate with given sample Ids
            if samples:
                map_ = dict(map_)
                try:
                    files = {map_[x]: x for x in samples}
                except KeyError:
                    raise ValueError(errmsg)

            # sample order and files provided
            else:
                samples = [x[0] for x in map_]
                files = {x[1]: x[0] for x in map_}

            click.echo(f'Number of alignment files to read: {len(files)}.')

        # treat file as a single alignment file
        else:

            # turn on demultiplexing if not decided
            demux = demux is not False
            if demux:
                files = [fp]

            # validate with given sample Ids
            else:
                sample = path2stem(fp, ext)
                if samples and samples != [sample]:
                    raise ValueError(errmsg)
                files = {fp: sample}
                samples = [sample]

            click.echo(f'Input alignment file: {fp}.')

    else:
        raise ValueError(f'"{fp}" is not a valid file or directory.')

    click.echo(f'Demultiplexing: {"on" if demux else "off"}.')

    return samples, files, demux


def parse_strata(fp:       str = None,
                 samples: list = None) -> dict:
    """Get a map of sample Ids to mapping files for stratification.

    Parameters
    ----------
    fp : str, optional
        Directory of read-to-feature maps for stratification.

    Returns
    -------
    dict or None
        Sample ID to stratification file map, or None if not applicable.

    Raises
    ------
    ValueError
        Sample IDs are given but stratification files are missing for one or
        more samples.
    """
    if not fp:
        return
    click.echo(f'Stratification file directory: {fp}.')
    map_ = id2file_from_dir(fp, ids=samples)
    if len(samples or []) > len(map_):
        raise ValueError(
            'Cannot locate stratification files for one or more samples.')
    return {k: join(fp, v) for k, v in map_.items()}


def build_mapper(coords_fp: str = None,
                 overlap:   int = None,
                 lines:     int = None) -> (callable, int):
    """Build mapper function (plain or ordinal).

    Parameters
    ----------
    coords_fp : str, optional
        Path to gene coordinates file.
    overlap : int, optional
        Read/gene overlapping percentage threshold.
    lines : int, optional
        Number of lines per chunk to read from alignment file.

    Returns
    -------
    callable
        Mapper function.
    int
        Number of lines per chunk.

    Notes
    -----
    Currently two mappers are supported: "plain" for regular alignments
    (i.e., simple query-to-subject maps), "ordinal" for alignments with
    coordinates which will be used to match queries (reads) and genes. The
    presence of a gene coordinates file (`coords_fp`) is an indicator for
    using the latter.

    The number of lines, if not specified, is determined empirically: 1,000
    for the plain mapper and 1,000,000 for ordinal mapper.
    """
    if coords_fp:
        click.echo('Reading gene coordinates...', nl=False)
        with openzip(coords_fp) as fh:
            coords = read_gene_coords(fh, sort=True)
        click.echo(' Done.')
        click.echo(f'  Total number of host sequences: {len(coords)}.')
        lines = lines or 1000000
        return partial(ordinal_mapper, coords=coords,
                       prefix=whether_prefix(coords),
                       th=overlap and overlap / 100), lines
    else:
        lines = lines or 1000
        return plain_mapper, lines


def prepare_ranks(ranks:      str = None,
                  outmap_dir: str = None,
                  tree:      dict = None) -> (list, dict or None):
    """Prepare classification ranks and directories of read-to-feature maps.

    Parameters
    ----------
    ranks : str, optional
        Target ranks (comma-separated).
    outmap_dir : str, optional
        Path to output read map directory.
    tree : dict, optional
        Taxonomic tree.

    Returns
    -------
    list
        Ranks.
    dict or None
        Rank-to-directory map (or None if not necessary).
    """
    # ranks are given
    if ranks:
        ranks = ranks.split(',')

    # if classification system is provided, do free-rank classification;
    # otherwise do no-rank assignment.
    else:
        ranks = ['free' if tree else 'none']

    click.echo('Classification will operate on these ranks: {}.'.format(
        ', '.join(ranks)))

    # check output directory
    if not outmap_dir:
        return ranks, None
    makedirs(outmap_dir, exist_ok=True)
    click.echo(f'Read-to-feature maps will be saved to: {outmap_dir}.')

    # determine output read map directory per rank
    if len(ranks) == 1:
        rank2dir = {ranks[0]: outmap_dir}
    else:
        rank2dir = {}
        for rank in ranks:
            dir_ = join(outmap_dir, rank)
            makedirs(dir_, exist_ok=True)
            rank2dir[rank] = dir_

    return ranks, rank2dir


def build_hierarchy(names_fps:    list = [],
                    nodes_fp:      str = None,
                    newick_fp:     str = None,
                    lineage_fp:    str = None,
                    rank_table_fp: str = None,
                    map_fps:      list = [],
                    map_as_rank:  bool = False) -> (dict, dict, dict, str):
    """Construct hierarchical classification system.

    Parameters
    ----------
    names_fps : list of str, optional
        Taxonomic names file(s).
    nodes_fp : str, optional
        Taxonomic nodes file.
    newick_fp : str, optional
        Newick tree file.
    lineage_fp : str, optional
        Lineage strings file.
    rank_table_fp : str, optional
        Rank table file.
    map_fps : list of str, optional
        Mapping file(s).
    map_as_rank : bool, optional
        Treat mapping filename stem as rank.

    Returns
    -------
    dict
        Taxonomic tree.
    dict
        Rank dictionary.
    dict
        Name dictionary.
    str
        Root identifier.
    """
    tree, rankdic, namedic = {}, {}, {}

    # check if at least one filepath is specified
    is_build = any([
        names_fps, nodes_fp, newick_fp, lineage_fp, rank_table_fp, map_fps])
    if is_build:
        click.echo('Constructing classification system...')

    # taxonomy names
    for fp in names_fps:
        click.echo(f'  Parsing taxonomy names file: {fp}...', nl=False)
        with openzip(fp) as f:
            names = read_names(f)
        update_dict(namedic, names)
        click.echo(' Done.')

    # taxonomy nodes
    if nodes_fp:
        click.echo(f'  Parsing taxonomy nodes file: {nodes_fp}...', nl=False)
        with openzip(nodes_fp) as f:
            tree_, rankdic_ = read_nodes(f)
        update_dict(tree, tree_)
        update_dict(rankdic, rankdic_)
        click.echo(' Done.')

    # Newick-format tree
    if newick_fp:
        click.echo(f'  Parsing Newick tree file: {newick_fp}...', nl=False)
        with openzip(newick_fp) as f:
            update_dict(tree, read_newick(f))
        click.echo(' Done.')

    # lineage strings file
    if lineage_fp:
        click.echo(f'  Parsing lineage file: {lineage_fp}...', nl=False)
        with openzip(lineage_fp) as f:
            tree_, rankdic_ = read_lineage(f)
        update_dict(tree, tree_)
        update_dict(rankdic, rankdic_)
        click.echo(' Done.')

    # rank table file
    if rank_table_fp:
        click.echo(f'  Parsing rank table file: {rank_table_fp}...', nl=False)
        with openzip(rank_table_fp) as f:
            tree_, rankdic_ = read_rank_table(f)
            update_dict(tree, tree_)
            update_dict(rankdic, rankdic_)
        click.echo(' Done.')

    # plain mapping files
    for fp in map_fps:
        click.echo(f'  Parsing simple map file: {fp}...', nl=False)
        with openzip(fp) as f:
            map_ = dict(read_map_1st(f))
        update_dict(tree, map_)

        # filename stem as rank
        if map_as_rank:
            rank = path2stem(fp)
            update_dict(rankdic, {k: rank for k in set(map_.values())})
        click.echo(' Done.')

    # fill root
    root = fill_root(tree)

    if is_build:
        click.echo('Classification system constructed.')
        click.echo(f'  Total number of classification units: {len(tree)}.')

    return tree, rankdic, namedic, root


def strip_suffix(subque: list,
                 sep:     str) -> object:
    """Strip suffixes from subject IDs at the last separator.

    Parameters
    ----------
    subque : iterable
        Subject(s) queue to manipulate.
    sep : str, optional
        Separator between subject ID and suffix.

    Returns
    -------
    generator of frozenset
        Processed subject(s) queue.

    Notes
    -----
    This function will find the last occurrence of separator in a subject Id,
    and trim from it to the right end. If not found, the whole subject Id will
    be retained.
    """
    return map(frozenset, map(partial(
        map, lambda x: x.rsplit(sep, 1)[0]), subque))


def demultiplex(qryque:  list,
                subque:  list,
                samples: list = None,
                sep:      str = '_') -> dict:
    """Demultiplex a query-to-subject(s) map.

    Parameters
    ----------
    qryque : iterable
        Query queue to demultiplex.
    subque : iterable
        Corresponding subject(s) queue.
    samples : iterable of str, optional
        Sample IDs to keep.
    sep : str, optional
        Separator between sample ID and read ID.

    Returns
    -------
    dict of (deque, deque)
        Per-sample read-to-subject(s) maps.

    Notes
    -----
    In a multiplexed alignment file, query IDs are composed of sample ID and
    read ID, separated by a character (default: "_"). This function separates
    them at the first occurrence of the separator from left. If the separator
    is not found, the entire query ID will be retained as read ID and sample
    ID will be `None`.
    """
    if samples:
        samset = set(samples)

    # per-sample read and subject(s) queues
    qryques, subques = {}, {}

    # current sample Id (it can be None so start with False)
    csample = False

    # list append method references
    qry_add, sub_add = None, None

    for query, subjects in zip(qryque, subque):

        # split query Id by first separator
        left, _, right = query.partition(sep)

        # if separator is present, take left and right
        # if there is no separator, take None and left
        sample, read = right and left, right or left

        # append read Id and subject(s) to queues
        if sample == csample:
            qry_add(read)
            sub_add(subjects)

        # check if sample Id is to be included
        elif not samples or sample in samset:
            csample = sample

            # create queues for current sample Id
            qryques[sample] = deque([read])
            subques[sample] = deque([subjects])

            # (re-)assign method references to current sample
            qry_add = qryques[sample].append
            sub_add = subques[sample].append

    return {x: (qryques[x], subques[x]) for x in qryques}


def assign_readmap(qryque:    list,
                   subque:    list,
                   data:      dict,
                   rank:       str,
                   sample:     str,
                   assigners: dict,
                   rank2dir:  dict = None,
                   outzip:     str = None,
                   tree:      dict = None,
                   rankdic:   dict = None,
                   namedic:   dict = None,
                   root:       str = None,
                   uniq:      bool = False,
                   major:    float = None,
                   above:     bool = False,
                   subok:     bool = False,
                   unasgd:    bool = False,
                   strata:    dict = None):
    """Assign query sequences in a query-to-subjects map to classification
    units based on their subjects.

    Parameters
    ----------
    qryque : iterable of str
        Query queue to assign.
    subque : iterable of frozenset
        Subject(s) queue for assignment.
    data : dict
        Master data structure.
    rank : str
        Target rank to assign to.
    sample : str
        Sample ID.
    assigners : dict of callable
        Per-rank assigners.
    rank2dir : dict, optional
        Directory of output maps per rank.
    outzip : str, optional
        Output read map compression method (gz, bz2, xz or None).
    tree : dict, optional
        Hierarchical classification system.
    rankdic : dict, optional
        Rank dictionary.
    namedic : dict
        Taxon name directory.
    root : str, optional
        Root identifier.
    uniq : bool, optional
        Assignment must be unique. Otherwise, report all possible assignments
        and normalize counts (for none- and fixed-rank assignments).
    major : float, optional
        In given-rank classification, perform majority-rule assignment based on
        this fraction threshold.
    above : bool, optional
        In given-rank classification, assignment above the specified rank is
        acceptable.
    subok : bool, optional
        In free-rank classification, allow assigning sequences to their direct
        subjects instead of higher classification units, if applicable.
    unasgd : bool, optional
        Report unassigned sequences.
    strata : dict, optional
        Read-to-feature map for stratification.
    """
    # determine assigner and initiate (if not already)
    if rank is None or rank == 'none' or tree is None:
        if 'none' not in assigners:
            assigners['none'] = lru_cache(maxsize=128)(partial(
                assign_none, uniq=uniq))
        assigner = assigners['none']
    elif rank == 'free':
        if 'free' not in assigners:
            assigners['free'] = lru_cache(maxsize=128)(partial(
                assign_free, tree=tree, root=root, subok=subok))
        assigner = assigners['free']
    else:
        if rank not in assigners:
            assigners[rank] = lru_cache(maxsize=128)(partial(
                assign_rank, rank=rank, tree=tree, rankdic=rankdic, root=root,
                major=major, above=above, uniq=uniq))
        assigner = assigners[rank]

    # call assigner on suject(s) per query
    resque = map(assigner, subque)

    # report or drop unassigned
    if unasgd:
        resque = [x or 'Unassigned' for x in resque]
    else:
        resque = list(resque)
        keep = list(map(None.__ne__, resque))
        qryque, resque = list(compress(qryque, keep)), list(compress(
            resque, keep))

    # write classification map
    if rank2dir is not None:
        outfp = join(rank2dir[rank], f'{sample}.txt')
        with openzip(f'{outfp}.{outzip}' if outzip else outfp, 'at') as fh:
            write_readmap(fh, qryque, resque, namedic)

    # count taxa
    counts = count_strata(qryque, resque, strata) if strata else count(resque)

    # combine old and new counts
    if sample in data[rank]:
        sum_dict(data[rank][sample], counts)
    else:
        data[rank][sample] = counts


def round_profiles(data:   list,
                   uniq:   bool = False,
                   major: float = None,
                   above:  bool = False):
    """Round counts in the profile into integers, and drop zero counts.

    Parameters
    ----------
    data : dict
        Profile data.
    uniq : bool, optional
        Assignment is unique.
    major : int, optional
        Majority-rule assignment threshold.
    above : bool, optional
        Assignment above given rank.
    """
    for rank in data:

        # free-rank classification is always unique
        if rank == 'free':
            continue

        # non-unique no-rank classification needs to be rounded
        elif rank == 'none':
            if uniq:
                continue
            for datum in data[rank].values():
                intize(datum)

        # given rank classification needs rounding when all three criteria
        # are not met
        elif not any((uniq, major, above)):
            for datum in data[rank].values():
                intize(datum)


def write_profiles(data:        dict,
                   fp:           str,
                   is_biom:     bool = None,
                   samples:     list = None,
                   tree:        dict = None,
                   rankdic:     dict = None,
                   namedic:     dict = None,
                   name_as_id:  bool = False,
                   add_rank:    bool = False,
                   add_lineage: bool = False):
    """Write profile to an output table file.

    Parameters
    ----------
    data : dict
        Profile data.
    fp : str
        Path to output file or directory.
    is_biom : bool, optional
        Output BIOM or TSV format.
    samples : list, optional
        Ordered sample ID list.
    tree : dict, optional
        Taxonomic tree.
    rankdic : dict, optional
        Rank dictionary.
    namedic : dict, optional
        Taxon name dictionary.
    name_as_id : bool, optional
        Replace feature IDs with names.
    add_lineage: bool optional
        Append feature ranks to table.
    add_lineage: bool optional
        Append lineage strings to table.

    Notes
    -----
    The boolean parameter `is_biom` can be one of the three values:
    - `None` (default): To be auto-determined based on the user-supplied output
    filename extension. If ".biom", do BIOM, otherwise do TSV. If output path
    is a directory, do BIOM by default.
    - `True` (command-line flag `--to-biom`): BIOM format.
    - `False` (command-line flag `--to-tsv`): TSV format.
    """
    if not fp:
        return

    # determine sample order
    if not samples:
        samples = sorted(allkeys(data))

    # determine ranks
    ranks = sorted(data.keys())

    # determine output filename and format
    if len(ranks) == 1:
        # single output file
        rank2fp = {ranks[0]: fp}
        if is_biom is None:
            is_biom = fp.endswith('.biom')
    else:
        # multiple output files
        makedirs(fp, exist_ok=True)
        is_biom = is_biom is not False
        ext = 'biom' if is_biom else 'tsv'
        rank2fp = {x: join(fp, f'{x}.{ext}') for x in ranks}
    click.echo('Format of output feature table(s): {}.'.format(
        'BIOM' if is_biom else 'TSV'))

    # override Id-to-name conversion
    if namedic is None:
        name_as_id = False

    # write output profile(s)
    fmt = 'BIOM' if is_biom else 'TSV'
    click.echo(f'Writing output profiles in {fmt} format...')
    for rank, fp in rank2fp.items():
        table = prep_table(data[rank], samples, tree if add_lineage else None,
                           rankdic if add_rank else None, namedic, name_as_id)
        write_table(table, fp, is_biom)
        n, m = len(table[2]), len(table[1])
        click.echo(f'  Rank: {rank}, samples: {n}, features: {m}.')

    click.echo('Profiles written.')<|MERGE_RESOLUTION|>--- conflicted
+++ resolved
@@ -113,13 +113,8 @@
     # classify query sequences
     data = classify(
         mapper, files, samples, input_fmt, demux, trimsub, tree, rankdic,
-<<<<<<< HEAD
         namedic if name_as_id else None, root, ranks, rank2dir, outmap_zip,
-        uniq, major, above, subok, stratmap, lines)
-=======
-        namedic, root, ranks, rank2dir, outmap_zip, uniq, major, above, subok,
-        unassigned, stratmap, lines)
->>>>>>> d14eb346
+        uniq, major, above, subok, unassigned, stratmap, lines)
 
     # write output profiles
     write_profiles(
