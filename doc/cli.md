--- conflicted
+++ resolved
@@ -126,14 +126,9 @@
 `--input`, `-i` (required) | Path to input profile.
 `--map`, `-m` (required) | Path to mapping of source features to target features.
 `--output`, `-o` (required) | Path to output profile.
-<<<<<<< HEAD
-`--normalize`, `-z` | Count each target feature as 1 / _k_ (_k_ is the number of targets mapped to a source). Otherwise, count as one.
+`--divide`, `-d` | Count each target feature as 1 / _k_ (_k_ is the number of targets mapped to a source). Otherwise, count as one.
 `--field`, `-f` | Index of field to be collapsed in a stratified profile. For example, use `-f 2` to collapse "gene" in "microbe\|gene".
-=======
-`--frac`, `-f` | Count each target feature as 1 / _k_ (_k_ is the number of targets mapped to a source). Otherwise, count as one.
->>>>>>> 244e4a0d
 `--names`, `-n` | Path to mapping of target features to names. The names will be appended to the collapsed profile as a metadata column.
-
 
 ### Coverage
 
